// Copyright 2022 Google LLC
//
// Licensed under the Apache License, Version 2.0 (the "License");
// you may not use this file except in compliance with the License.
// You may obtain a copy of the License at
//
//      http://www.apache.org/licenses/LICENSE-2.0
//
// Unless required by applicable law or agreed to in writing, software
// distributed under the License is distributed on an "AS IS" BASIS,
// WITHOUT WARRANTIES OR CONDITIONS OF ANY KIND, either express or implied.
// See the License for the specific language governing permissions and
// limitations under the License.

package abi

import (
	"bytes"
	"encoding/hex"
	"math/rand"
	"strings"
	"testing"

	spb "github.com/google/go-sev-guest/proto/sevsnp"
	"github.com/pborman/uuid"
	"google.golang.org/protobuf/encoding/prototext"
)

var emptyReport = `
	version: 2
	policy: 0xa0000
	signature_algo: 1
	report_data: '\x00\x00\x00\x00\x00\x00\x00\x00\x00\x00\x00\x00\x00\x00\x00\x00\x00\x00\x00\x00\x00\x00\x00\x00\x00\x00\x00\x00\x00\x00\x00\x00\x00\x00\x00\x00\x00\x00\x00\x00\x00\x00\x00\x00\x00\x00\x00\x00\x00\x00\x00\x00\x00\x00\x00\x00\x00\x00\x00\x00\x00\x00\x00\x01'
	family_id: '\x00\x00\x00\x00\x00\x00\x00\x00\x00\x00\x00\x00\x00\x00\x00\x00'
  image_id: '\x00\x00\x00\x00\x00\x00\x00\x00\x00\x00\x00\x00\x00\x00\x00\x00'
	measurement: '\x00\x00\x00\x00\x00\x00\x00\x00\x00\x00\x00\x00\x00\x00\x00\x00\x00\x00\x00\x00\x00\x00\x00\x00\x00\x00\x00\x00\x00\x00\x00\x00\x00\x00\x00\x00\x00\x00\x00\x00\x00\x00\x00\x00\x00\x00\x00\x00'
  host_data: '\x00\x00\x00\x00\x00\x00\x00\x00\x00\x00\x00\x00\x00\x00\x00\x00\x00\x00\x00\x00\x00\x00\x00\x00\x00\x00\x00\x00\x00\x00\x00\x00'
  id_key_digest: '\x00\x00\x00\x00\x00\x00\x00\x00\x00\x00\x00\x00\x00\x00\x00\x00\x00\x00\x00\x00\x00\x00\x00\x00\x00\x00\x00\x00\x00\x00\x00\x00\x00\x00\x00\x00\x00\x00\x00\x00\x00\x00\x00\x00\x00\x00\x00\x00'
  author_key_digest: '\x00\x00\x00\x00\x00\x00\x00\x00\x00\x00\x00\x00\x00\x00\x00\x00\x00\x00\x00\x00\x00\x00\x00\x00\x00\x00\x00\x00\x00\x00\x00\x00\x00\x00\x00\x00\x00\x00\x00\x00\x00\x00\x00\x00\x00\x00\x00\x00'
  report_id: '\x00\x00\x00\x00\x00\x00\x00\x00\x00\x00\x00\x00\x00\x00\x00\x00\x00\x00\x00\x00\x00\x00\x00\x00\x00\x00\x00\x00\x00\x00\x00\x00'
  report_id_ma: '\x00\x00\x00\x00\x00\x00\x00\x00\x00\x00\x00\x00\x00\x00\x00\x00\x00\x00\x00\x00\x00\x00\x00\x00\x00\x00\x00\x00\x00\x00\x00\x00'
  chip_id: '\x00\x00\x00\x00\x00\x00\x00\x00\x00\x00\x00\x00\x00\x00\x00\x00\x00\x00\x00\x00\x00\x00\x00\x00\x00\x00\x00\x00\x00\x00\x00\x00\x00\x00\x00\x00\x00\x00\x00\x00\x00\x00\x00\x00\x00\x00\x00\x00\x00\x00\x00\x00\x00\x00\x00\x00\x00\x00\x00\x00\x00\x00\x00\x00'
 	signature: '\x00\x00\x00\x00\x00\x00\x00\x00\x00\x00\x00\x00\x00\x00\x00\x00\x00\x00\x00\x00\x00\x00\x00\x00\x00\x00\x00\x00\x00\x00\x00\x00\x00\x00\x00\x00\x00\x00\x00\x00\x00\x00\x00\x00\x00\x00\x00\x00\x00\x00\x00\x00\x00\x00\x00\x00\x00\x00\x00\x00\x00\x00\x00\x00\x00\x00\x00\x00\x00\x00\x00\x00\x00\x00\x00\x00\x00\x00\x00\x00\x00\x00\x00\x00\x00\x00\x00\x00\x00\x00\x00\x00\x00\x00\x00\x00\x00\x00\x00\x00\x00\x00\x00\x00\x00\x00\x00\x00\x00\x00\x00\x00\x00\x00\x00\x00\x00\x00\x00\x00\x00\x00\x00\x00\x00\x00\x00\x00\x00\x00\x00\x00\x00\x00\x00\x00\x00\x00\x00\x00\x00\x00\x00\x00\x00\x00\x00\x00\x00\x00\x00\x00\x00\x00\x00\x00\x00\x00\x00\x00\x00\x00\x00\x00\x00\x00\x00\x00\x00\x00\x00\x00\x00\x00\x00\x00\x00\x00\x00\x00\x00\x00\x00\x00\x00\x00\x00\x00\x00\x00\x00\x00\x00\x00\x00\x00\x00\x00\x00\x00\x00\x00\x00\x00\x00\x00\x00\x00\x00\x00\x00\x00\x00\x00\x00\x00\x00\x00\x00\x00\x00\x00\x00\x00\x00\x00\x00\x00\x00\x00\x00\x00\x00\x00\x00\x00\x00\x00\x00\x00\x00\x00\x00\x00\x00\x00\x00\x00\x00\x00\x00\x00\x00\x00\x00\x00\x00\x00\x00\x00\x00\x00\x00\x00\x00\x00\x00\x00\x00\x00\x00\x00\x00\x00\x00\x00\x00\x00\x00\x00\x00\x00\x00\x00\x00\x00\x00\x00\x00\x00\x00\x00\x00\x00\x00\x00\x00\x00\x00\x00\x00\x00\x00\x00\x00\x00\x00\x00\x00\x00\x00\x00\x00\x00\x00\x00\x00\x00\x00\x00\x00\x00\x00\x00\x00\x00\x00\x00\x00\x00\x00\x00\x00\x00\x00\x00\x00\x00\x00\x00\x00\x00\x00\x00\x00\x00\x00\x00\x00\x00\x00\x00\x00\x00\x00\x00\x00\x00\x00\x00\x00\x00\x00\x00\x00\x00\x00\x00\x00\x00\x00\x00\x00\x00\x00\x00\x00\x00\x00\x00\x00\x00\x00\x00\x00\x00\x00\x00\x00\x00\x00\x00\x00\x00\x00\x00\x00\x00\x00\x00\x00\x00\x00\x00\x00\x00\x00\x00\x00\x00\x00\x00\x00\x00\x00\x00\x00\x00\x00\x00\x00\x00\x00\x00\x00\x00\x00\x00\x00\x00\x00\x00\x00\x00\x00\x00\x00\x00\x00\x00\x00\x00\x00\x00\x00\x00\x00\x00\x00\x00\x00\x00\x00\x00\x00\x00\x00\x00\x00\x00\x00\x00\x00\x00\x00\x00\x00\x00\x00\x00\x00\x00\x00\x00\x00\x00\x00\x00\x00\x00\x00\x00\x00\x00\x00\x00\x00\x00\x00\x00\x00\x00\x00\x00\x00\x00\x00\x00\x00\x00\x00\x00\x00\x00\x00\x00\x00\x00\x00\x00\x00\x00'
	`

func TestMbz64(t *testing.T) {
	tests := []struct {
		data    uint64
		lo      int
		hi      int
		wantErr string
	}{
		{
			data: uint64(0),
			lo:   0,
			hi:   63,
		},
		{
			data: ^uint64(0) &^ (uint64(1<<31) | uint64(1<<32) | uint64(1<<33)),
			lo:   31,
			hi:   33,
		},
		{
			data:    ^uint64(0) &^ (uint64(1<<0x1f) | uint64(1<<0x20)),
			lo:      0x1f,
			hi:      0x21,
			wantErr: "mbz range test[0x1f:0x21] not all zero",
		},
		{
			data:    ^uint64(0) &^ (uint64(1<<0x20) | uint64(1<<0x21)),
			lo:      0x1f,
			hi:      0x21,
			wantErr: "mbz range test[0x1f:0x21] not all zero",
		},
	}
	for _, tc := range tests {
		err := mbz64(tc.data, "test", tc.hi, tc.lo)
		if (tc.wantErr == "" && err != nil) || (tc.wantErr != "" && (err == nil || !strings.Contains(err.Error(), tc.wantErr))) {
			t.Errorf("mbz64(0x%x, %d, %d) = %v, want %q", tc.data, tc.hi, tc.lo, err, tc.wantErr)
		}
	}
}

func TestReportMbz(t *testing.T) {
	tests := []struct {
		name        string
		changeIndex int
		changeValue byte
		wantErr     string
	}{
		{
			name:        "AuthorKeyEn reserved",
			changeIndex: 0x49,
			wantErr:     "mbz range data[0x48:0x4C][0x5:0x1f] not all zero: cc00",
		},
		{
			name:        "pre-report data",
			changeIndex: 0x4f,
			wantErr:     "mbz range [0x4c:0x50] not all zero: 000000cc",
		},
		{
			name:        "pre-chip id",
			changeIndex: 0x18A,
			wantErr:     "mbz range [0x188:0x1a0] not all zero: 0000cc",
		},
		{
			name:        "current reserved",
			changeIndex: 0x1EB,
			wantErr:     "mbz range [0x1eb:0x1ec] not all zero: cc",
		},
		{
			name:        "committed reserved",
			changeIndex: 0x1EF,
			wantErr:     "mbz range [0x1ef:0x1f0] not all zero: cc",
		},
		{
			name:        "pre-signature reserved",
			changeIndex: 0x1f9,
			wantErr:     "mbz range [0x1f8:0x2a0] not all zero: 00cc",
		},
		{
			name:        "post-ecdsa signature reserved",
			changeIndex: signatureOffset + EcdsaP384Sha384SignatureSize + 2,
			wantErr:     "mbz range [0x330:0x4a0] not all zero: 0000cc",
		},
		{
			name:        "Guest policy bit 17",
			changeIndex: policyOffset + 2, // Bits 16-23
			changeValue: 0x1d,             // Set bits 16, 18, 19, 20
			wantErr:     "policy[17] is reserved, must be 1, got 0",
		},
		{
			name:        "Guest policy bit 21",
			changeIndex: policyOffset + 2, // Bits 16-23
			changeValue: 0x22,             // Set bits 17, 21
			wantErr:     "malformed guest policy: mbz range policy[0x15:0x3f] not all zero: 220000",
		},
	}
	reportProto := &spb.Report{}
	if err := prototext.Unmarshal([]byte(emptyReport), reportProto); err != nil {
		t.Fatalf("test failure: %v", err)
	}
	for _, tc := range tests {
		// Everything but the signature hase
		raw, err := ReportToAbiBytes(reportProto)
		if err != nil {
			t.Fatalf("%s: test failure: ReportToAbiBytes(%v) errored unexpectedly: %v", tc.name, reportProto, err)
		}
		changeValue := byte(0xcc)
		if tc.changeValue != 0 {
			changeValue = tc.changeValue
		}
		raw[tc.changeIndex] = changeValue
		if _, err := ReportToProto(raw); !strings.Contains(err.Error(), tc.wantErr) {
			t.Errorf("%s: ReportToProto(%v) = _, %v. Want error %v", tc.name, reportProto, err, tc.wantErr)
		}
	}
}

func TestSnpPolicySection(t *testing.T) {
	entropySize := 128
	entropy := make([]uint8, entropySize)
	rand.Read(entropy)
	for tc := 0; tc < entropySize/3; tc++ {
		policy := SnpPolicy{
			ABIMinor:     entropy[tc*3],
			ABIMajor:     entropy[tc*3+1],
			SMT:          (entropy[tc*3+2] & 1) != 0,
			MigrateMA:    (entropy[tc*3+2] & 2) != 0,
			Debug:        (entropy[tc*3+2] & 4) != 0,
			SingleSocket: (entropy[tc*3+2] & 8) != 0,
		}

		got, err := ParseSnpPolicy(SnpPolicyToBytes(policy))
		if err != nil {
			t.Errorf("ParseSnpPolicy(SnpPolicyToBytes(%v)) errored unexpectedly: %v", policy, err)
		}
		if got != policy {
			t.Errorf("ParseSnpPolicy(SnpPolicyToBytes(%v)) = %v, want %v", policy, got, policy)
		}
	}
}

func TestSnpPlatformInfo(t *testing.T) {
	tests := []struct {
		input   uint64
		want    SnpPlatformInfo
		wantErr string
	}{
		{
			input: 0,
		},
		{
			input: 3,
			want:  SnpPlatformInfo{TSMEEnabled: true, SMTEnabled: true},
		},
		{
			input:   4,
			wantErr: "unrecognized platform info bit(s): 0x4",
		},
	}
	for _, tc := range tests {
		got, err := ParseSnpPlatformInfo(tc.input)
		if (err != nil && (tc.wantErr == "" || !strings.Contains(err.Error(), tc.wantErr))) ||
			(err == nil && tc.wantErr != "") {
			t.Errorf("ParseSnpPlatformInfo(%x) errored unexpectedly. Got %v, want %v",
				tc.input, err, tc.wantErr)
		}
		if err == nil && tc.want != got {
			t.Errorf("ParseSnpPlatformInfo(%x) = %v, want %v", tc.input, got, tc.want)
		}
	}
}

<<<<<<< HEAD
func TestCpuid(t *testing.T) {
	a, b, c, d := cpuid(1)
	if (a | b | c | d) == 0 {
		t.Errorf("cpuid(1) = 0, 0, 0, 0")
=======
func TestCertTableProto(t *testing.T) {
	headers := make([]CertTableHeaderEntry, 6) // ARK, ASK, VCEK, VLEK, extra, NULL
	arkraw := []byte("ark")
	askraw := []byte("ask")
	vcekraw := []byte("vcek")
	vlekraw := []byte("vlek")
	extraraw := []byte("extra")
	headers[0].GUID = uuid.Parse(ArkGUID)
	headers[0].Offset = uint32(len(headers) * CertTableEntrySize)
	headers[0].Length = uint32(len(arkraw))

	headers[1].GUID = uuid.Parse(AskGUID)
	headers[1].Offset = headers[0].Offset + headers[0].Length
	headers[1].Length = uint32(len(askraw))

	headers[2].GUID = uuid.Parse(VcekGUID)
	headers[2].Offset = headers[1].Offset + headers[1].Length
	headers[2].Length = uint32(len(vcekraw))

	headers[3].GUID = uuid.Parse(VlekGUID)
	headers[3].Offset = headers[2].Offset + headers[2].Length
	headers[3].Length = uint32(len(vlekraw))

	extraGUID := "00000000-0000-c0de-0000-000000000000"
	headers[4].GUID = uuid.Parse(extraGUID)
	headers[4].Offset = headers[3].Offset + headers[3].Length
	headers[4].Length = uint32(len(extraraw))

	result := make([]byte, headers[4].Offset+headers[4].Length)
	for i, cert := range [][]byte{arkraw, askraw, vcekraw, vlekraw, extraraw} {
		if err := (&headers[i]).Write(result[i*CertTableEntrySize:]); err != nil {
			t.Fatalf("could not write header %d: %v", i, err)
		}
		copy(result[headers[i].Offset:], cert)
	}
	c := new(CertTable)
	if err := c.Unmarshal(result); err != nil {
		t.Errorf("c.Unmarshal(%s) = %v, want nil", hex.Dump(result), err)
	}
	p := c.Proto()
	if len(p.Extras) != 1 {
		t.Fatalf("got cert table Extras length %d, want 1", len(p.Extras))
	}
	gotExtra, ok := p.Extras[extraGUID]
	if !ok || !bytes.Equal(gotExtra, extraraw) {
		t.Fatalf("Extras[%q] = %v, want %v", extraGUID, gotExtra, extraraw)
>>>>>>> c9150c5b
	}
}<|MERGE_RESOLUTION|>--- conflicted
+++ resolved
@@ -212,12 +212,13 @@
 	}
 }
 
-<<<<<<< HEAD
 func TestCpuid(t *testing.T) {
 	a, b, c, d := cpuid(1)
 	if (a | b | c | d) == 0 {
 		t.Errorf("cpuid(1) = 0, 0, 0, 0")
-=======
+	}
+}
+
 func TestCertTableProto(t *testing.T) {
 	headers := make([]CertTableHeaderEntry, 6) // ARK, ASK, VCEK, VLEK, extra, NULL
 	arkraw := []byte("ark")
@@ -264,6 +265,5 @@
 	gotExtra, ok := p.Extras[extraGUID]
 	if !ok || !bytes.Equal(gotExtra, extraraw) {
 		t.Fatalf("Extras[%q] = %v, want %v", extraGUID, gotExtra, extraraw)
->>>>>>> c9150c5b
 	}
 }